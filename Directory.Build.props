--- conflicted
+++ resolved
@@ -3,15 +3,9 @@
   <PropertyGroup>
     <!-- Centralized Version Management -->
     <!-- Update this version for all projects in the solution -->
-<<<<<<< HEAD
-    <Version>0.2.1-test</Version>
-    <AssemblyVersion>0.2.1.0</AssemblyVersion>
-    <FileVersion>0.2.1.0</FileVersion>
-=======
     <Version>0.3.0</Version>
     <AssemblyVersion>0.3.0.0</AssemblyVersion>
     <FileVersion>0.3.0.0</FileVersion>
->>>>>>> c2903917
     <!-- Product Information -->
     <Product>MarkRead</Product>
     <Authors>Jeroen Schalken</Authors>
