﻿# markread Development Guidelines

Auto-generated from all feature plans. Last updated: 2025-10-25

## Active Technologies
- Local filesystem only (no DB) (001-markdown-viewer)
- .NET 8 (C#) + WPF + WebView2; Markdig (optional if server‑side rendering), Prism/Highlight.js + Mermaid (front-end assets) (001-markdown-viewer)
<<<<<<< HEAD
- C# .NET 8 + WPF, WebView2, Markdig (for markdown processing) (003-mockup-ui)
- Local application settings file (JSON/XML) for theme preferences and UI state (003-mockup-ui)
=======
- .NET 8 (C#) + WPF TreeView control, System.IO.FileSystemWatcher for real-time monitoring (002-folder-treeview)
- Local filesystem only (settings persisted via existing SettingsService) (002-folder-treeview)
>>>>>>> fac063b6

## Project Structure

```text
src/
├── App/                  # WPF app (shell, DI, theming, shortcuts)
├── Rendering/            # WebView2 host, HTML template, assets (highlight.js, mermaid)
├── Services/             # File system, markdown pipeline, link resolution, history
├── UI/                   # Views (Tabs, Sidebar, Find), ViewModels
└── Cli/                  # Entry parsing for folder/file startup

tests/
├── unit/                 # Services tests (link resolution, settings, history)
└── integration/          # Startup + basic render smoke
```

## Commands

# Add commands for .NET 8 (C#)

## Code Style

.NET 8 (C#): Follow standard conventions

## Recent Changes
<<<<<<< HEAD
- 003-mockup-ui: Added C# .NET 8 + WPF, WebView2, Markdig (for markdown processing)
=======
- 002-folder-treeview: Added .NET 8 (C#) + WPF TreeView control, System.IO.FileSystemWatcher for real-time monitoring
>>>>>>> fac063b6
- 001-markdown-viewer: Added .NET 8 (C#) + WPF + WebView2; Markdig (optional if server‑side rendering), Prism/Highlight.js + Mermaid (front-end assets)


<!-- MANUAL ADDITIONS START -->
<!-- MANUAL ADDITIONS END --><|MERGE_RESOLUTION|>--- conflicted
+++ resolved
@@ -5,13 +5,10 @@
 ## Active Technologies
 - Local filesystem only (no DB) (001-markdown-viewer)
 - .NET 8 (C#) + WPF + WebView2; Markdig (optional if server‑side rendering), Prism/Highlight.js + Mermaid (front-end assets) (001-markdown-viewer)
-<<<<<<< HEAD
 - C# .NET 8 + WPF, WebView2, Markdig (for markdown processing) (003-mockup-ui)
 - Local application settings file (JSON/XML) for theme preferences and UI state (003-mockup-ui)
-=======
 - .NET 8 (C#) + WPF TreeView control, System.IO.FileSystemWatcher for real-time monitoring (002-folder-treeview)
 - Local filesystem only (settings persisted via existing SettingsService) (002-folder-treeview)
->>>>>>> fac063b6
 
 ## Project Structure
 
@@ -37,11 +34,8 @@
 .NET 8 (C#): Follow standard conventions
 
 ## Recent Changes
-<<<<<<< HEAD
 - 003-mockup-ui: Added C# .NET 8 + WPF, WebView2, Markdig (for markdown processing)
-=======
 - 002-folder-treeview: Added .NET 8 (C#) + WPF TreeView control, System.IO.FileSystemWatcher for real-time monitoring
->>>>>>> fac063b6
 - 001-markdown-viewer: Added .NET 8 (C#) + WPF + WebView2; Markdig (optional if server‑side rendering), Prism/Highlight.js + Mermaid (front-end assets)
 
 
