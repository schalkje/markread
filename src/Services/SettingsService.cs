using System;
using System.IO;
using System.Text.Json;
using System.Text.Json.Serialization;
using System.Threading.Tasks;
using System.Threading;
using System.Drawing;
using AnimationSettings = MarkRead.Services.AnimationSettings;
using ColorJsonConverter = MarkRead.Services.ColorJsonConverter;
using ThemeConfiguration = MarkRead.Services.ThemeConfiguration;
using UIState = MarkRead.Services.UIState;

namespace MarkRead.App.Services;

/// <summary>
/// Persists viewer settings to disk. Enhanced implementation supports theme configuration,
/// UI state, and animation settings with JSON persistence under LocalApplicationData.
/// </summary>
public class SettingsService
{
    private static readonly JsonSerializerOptions SerializerOptions = new()
    {
        WriteIndented = true,
        DefaultIgnoreCondition = JsonIgnoreCondition.WhenWritingNull,
        Converters = { new ColorJsonConverter() }
    };

    private readonly string _settingsFile;
<<<<<<< HEAD
    private readonly string _themeSettingsFile;
    private readonly string _uiStateFile;
    private readonly string _animationSettingsFile;
    private readonly SemaphoreSlim _gate = new(1, 1);
    private ViewerSettings _currentSettings = ViewerSettings.Default();
    private ThemeConfiguration? _themeConfiguration;
    private UIState? _uiState;
    private AnimationSettings? _animationSettings;
=======
    private readonly string _treeViewSettingsFile;
    private readonly SemaphoreSlim _gate = new(1, 1);
    private ViewerSettings _currentSettings = ViewerSettings.Default();
    private TreeViewSettings _currentTreeViewSettings = new();
>>>>>>> fac063b6
    private bool _isLoaded;
    private bool _isTreeViewSettingsLoaded;

    public SettingsService()
    {
        string root = Path.Combine(Environment.GetFolderPath(Environment.SpecialFolder.LocalApplicationData), "MarkRead");
        Directory.CreateDirectory(root);
        _settingsFile = Path.Combine(root, "settings.json");
<<<<<<< HEAD
        _themeSettingsFile = Path.Combine(root, "theme-settings.json");
        _uiStateFile = Path.Combine(root, "ui-state.json");
        _animationSettingsFile = Path.Combine(root, "animation-settings.json");
=======
        _treeViewSettingsFile = Path.Combine(root, "treeview-settings.json");
>>>>>>> fac063b6
    }

    public async Task<ViewerSettings> LoadAsync()
    {
        await _gate.WaitAsync().ConfigureAwait(false);
        try
        {
            if (_isLoaded)
            {
                return _currentSettings;
            }

            if (!File.Exists(_settingsFile))
            {
                _currentSettings = ViewerSettings.Default();
                _isLoaded = true;
                return _currentSettings;
            }

            await using FileStream stream = File.OpenRead(_settingsFile);
            var loaded = await JsonSerializer.DeserializeAsync<ViewerSettings>(stream).ConfigureAwait(false);
            _currentSettings = loaded ?? ViewerSettings.Default();
            _isLoaded = true;
            return _currentSettings;
        }
        catch (JsonException)
        {
            _currentSettings = ViewerSettings.Default();
            _isLoaded = true;
            return _currentSettings;
        }
        catch (IOException)
        {
            return _currentSettings;
        }
        finally
        {
            _gate.Release();
        }
    }

    public async Task SaveAsync(ViewerSettings settings)
    {
        await _gate.WaitAsync().ConfigureAwait(false);
        try
        {
            await PersistAsync(settings).ConfigureAwait(false);
        }
        finally
        {
            _gate.Release();
        }
    }

    public async Task<ViewerSettings> UpdateAsync(Func<ViewerSettings, ViewerSettings> updater)
    {
        if (updater is null)
        {
            throw new ArgumentNullException(nameof(updater));
        }

        await _gate.WaitAsync().ConfigureAwait(false);
        try
        {
            if (!_isLoaded)
            {
                await LoadAsync().ConfigureAwait(false);
            }

            var updated = updater(_currentSettings);
            await PersistAsync(updated).ConfigureAwait(false);
            return _currentSettings;
        }
        finally
        {
            _gate.Release();
        }
    }

    private async Task PersistAsync(ViewerSettings settings)
    {
        var tempFile = _settingsFile + ".tmp";

        try
        {
            await using (FileStream stream = File.Create(tempFile))
            {
                await JsonSerializer.SerializeAsync(stream, settings, SerializerOptions).ConfigureAwait(false);
            }

            File.Copy(tempFile, _settingsFile, overwrite: true);
            _currentSettings = settings;
            _isLoaded = true;
        }
        finally
        {
            if (File.Exists(tempFile))
            {
                try
                {
                    File.Delete(tempFile);
                }
                catch
                {
                    // Ignored: temp file cleanup best effort.
                }
            }
        }
    }

<<<<<<< HEAD
    // Theme Configuration Management

    /// <summary>
    /// Loads theme configuration from disk (T080: Enhanced with corruption detection)
    /// </summary>
    public async Task<ThemeConfiguration> LoadThemeConfigurationAsync()
=======
    /// <summary>
    /// T046: Loads TreeViewSettings from disk.
    /// </summary>
    public async Task<TreeViewSettings> LoadTreeViewSettingsAsync()
>>>>>>> fac063b6
    {
        await _gate.WaitAsync().ConfigureAwait(false);
        try
        {
<<<<<<< HEAD
            if (_themeConfiguration != null)
                return _themeConfiguration;

            if (!File.Exists(_themeSettingsFile))
            {
                _themeConfiguration = new ThemeConfiguration();
                return _themeConfiguration;
            }

            // T080: Check for corruption before loading
            if (IsFileCorrupted(_themeSettingsFile))
            {
                System.Diagnostics.Debug.WriteLine("Theme settings corrupted, attempting restore from backup");
                await RestoreFromBackupAsync();
                
                // If still corrupted or doesn't exist, use default
                if (!File.Exists(_themeSettingsFile) || IsFileCorrupted(_themeSettingsFile))
                {
                    _themeConfiguration = new ThemeConfiguration();
                    await PersistThemeConfigurationAsync(_themeConfiguration); // Save default
                    return _themeConfiguration;
                }
            }

            await using FileStream stream = File.OpenRead(_themeSettingsFile);
            var loaded = await JsonSerializer.DeserializeAsync<ThemeConfiguration>(stream).ConfigureAwait(false);
            _themeConfiguration = loaded ?? new ThemeConfiguration();
            return _themeConfiguration;
        }
        catch (JsonException)
        {
            _themeConfiguration = new ThemeConfiguration();
            return _themeConfiguration;
        }
        catch (IOException)
        {
            return _themeConfiguration ?? new ThemeConfiguration();
=======
            if (_isTreeViewSettingsLoaded)
            {
                return _currentTreeViewSettings;
            }

            if (!File.Exists(_treeViewSettingsFile))
            {
                _currentTreeViewSettings = new TreeViewSettings();
                _isTreeViewSettingsLoaded = true;
                return _currentTreeViewSettings;
            }

            await using FileStream stream = File.OpenRead(_treeViewSettingsFile);
            var loaded = await JsonSerializer.DeserializeAsync<TreeViewSettings>(stream).ConfigureAwait(false);
            _currentTreeViewSettings = loaded ?? new TreeViewSettings();
            _isTreeViewSettingsLoaded = true;
            return _currentTreeViewSettings;
        }
        catch (JsonException)
        {
            _currentTreeViewSettings = new TreeViewSettings();
            _isTreeViewSettingsLoaded = true;
            return _currentTreeViewSettings;
        }
        catch (IOException)
        {
            return _currentTreeViewSettings;
>>>>>>> fac063b6
        }
        finally
        {
            _gate.Release();
        }
    }

    /// <summary>
<<<<<<< HEAD
    /// Saves theme configuration to disk
    /// </summary>
    public async Task SaveThemeConfigurationAsync(ThemeConfiguration themeConfig)
=======
    /// T046: Saves TreeViewSettings to disk.
    /// </summary>
    public async Task SaveTreeViewSettingsAsync(TreeViewSettings settings)
>>>>>>> fac063b6
    {
        await _gate.WaitAsync().ConfigureAwait(false);
        try
        {
<<<<<<< HEAD
            await PersistThemeConfigurationAsync(themeConfig).ConfigureAwait(false);
=======
            await PersistTreeViewSettingsAsync(settings).ConfigureAwait(false);
>>>>>>> fac063b6
        }
        finally
        {
            _gate.Release();
        }
    }

<<<<<<< HEAD
    private async Task PersistThemeConfigurationAsync(ThemeConfiguration themeConfig)
    {
        var tempFile = _themeSettingsFile + ".tmp";

        try
        {
            await using (FileStream stream = File.Create(tempFile))
            {
                await JsonSerializer.SerializeAsync(stream, themeConfig, SerializerOptions).ConfigureAwait(false);
            }

            File.Copy(tempFile, _themeSettingsFile, overwrite: true);
            _themeConfiguration = themeConfig;
        }
        finally
        {
            if (File.Exists(tempFile))
            {
                try
                {
                    File.Delete(tempFile);
                }
                catch
                {
                    // Ignored: temp file cleanup best effort.
                }
            }
        }
    }

    // UI State Management

    /// <summary>
    /// Loads UI state from disk
    /// </summary>
    public async Task<UIState> LoadUIStateAsync()
    {
        await _gate.WaitAsync().ConfigureAwait(false);
        try
        {
            if (_uiState != null)
                return _uiState;

            if (!File.Exists(_uiStateFile))
            {
                _uiState = UIState.CreateDefault();
                return _uiState;
            }

            await using FileStream stream = File.OpenRead(_uiStateFile);
            var loaded = await JsonSerializer.DeserializeAsync<UIState>(stream).ConfigureAwait(false);
            _uiState = loaded ?? UIState.CreateDefault();
            
            // Validate loaded state
            if (!_uiState.IsValid())
            {
                _uiState = UIState.CreateDefault();
            }

            return _uiState;
        }
        catch (JsonException)
        {
            _uiState = UIState.CreateDefault();
            return _uiState;
        }
        catch (IOException)
        {
            return _uiState ?? UIState.CreateDefault();
        }
        finally
        {
            _gate.Release();
        }
    }

    /// <summary>
    /// Saves UI state to disk
    /// </summary>
    public async Task SaveUIStateAsync(UIState uiState)
    {
        await _gate.WaitAsync().ConfigureAwait(false);
        try
        {
            await PersistUIStateAsync(uiState).ConfigureAwait(false);
        }
        finally
        {
            _gate.Release();
        }
    }

    private async Task PersistUIStateAsync(UIState uiState)
    {
        var tempFile = _uiStateFile + ".tmp";

        try
        {
            await using (FileStream stream = File.Create(tempFile))
            {
                await JsonSerializer.SerializeAsync(stream, uiState, SerializerOptions).ConfigureAwait(false);
            }

            File.Copy(tempFile, _uiStateFile, overwrite: true);
            _uiState = uiState;
        }
        finally
        {
            if (File.Exists(tempFile))
            {
                try
                {
                    File.Delete(tempFile);
                }
                catch
                {
                    // Ignored: temp file cleanup best effort.
                }
            }
        }
    }

    // Animation Settings Management

    /// <summary>
    /// Loads animation settings from disk
    /// </summary>
    public async Task<AnimationSettings> LoadAnimationSettingsAsync()
    {
        await _gate.WaitAsync().ConfigureAwait(false);
        try
        {
            if (_animationSettings != null)
                return _animationSettings;

            if (!File.Exists(_animationSettingsFile))
            {
                _animationSettings = AnimationSettings.CreateDefault();
                return _animationSettings;
            }

            await using FileStream stream = File.OpenRead(_animationSettingsFile);
            var loaded = await JsonSerializer.DeserializeAsync<AnimationSettings>(stream).ConfigureAwait(false);
            _animationSettings = loaded ?? AnimationSettings.CreateDefault();
            
            // Validate loaded settings
            if (!_animationSettings.IsValid())
            {
                _animationSettings = AnimationSettings.CreateDefault();
            }

            return _animationSettings;
        }
        catch (JsonException)
        {
            _animationSettings = AnimationSettings.CreateDefault();
            return _animationSettings;
        }
        catch (IOException)
        {
            return _animationSettings ?? AnimationSettings.CreateDefault();
        }
        finally
        {
            _gate.Release();
        }
    }

    /// <summary>
    /// Saves animation settings to disk
    /// </summary>
    public async Task SaveAnimationSettingsAsync(AnimationSettings animationSettings)
    {
        await _gate.WaitAsync().ConfigureAwait(false);
        try
        {
            await PersistAnimationSettingsAsync(animationSettings).ConfigureAwait(false);
=======
    /// <summary>
    /// T046: Updates TreeViewSettings using an updater function.
    /// </summary>
    public async Task<TreeViewSettings> UpdateTreeViewSettingsAsync(Func<TreeViewSettings, TreeViewSettings> updater)
    {
        if (updater is null)
        {
            throw new ArgumentNullException(nameof(updater));
        }

        await _gate.WaitAsync().ConfigureAwait(false);
        try
        {
            if (!_isTreeViewSettingsLoaded)
            {
                await LoadTreeViewSettingsAsync().ConfigureAwait(false);
            }

            var updated = updater(_currentTreeViewSettings);
            await PersistTreeViewSettingsAsync(updated).ConfigureAwait(false);
            return _currentTreeViewSettings;
>>>>>>> fac063b6
        }
        finally
        {
            _gate.Release();
        }
    }

<<<<<<< HEAD
    private async Task PersistAnimationSettingsAsync(AnimationSettings animationSettings)
    {
        var tempFile = _animationSettingsFile + ".tmp";
=======
    private async Task PersistTreeViewSettingsAsync(TreeViewSettings settings)
    {
        var tempFile = _treeViewSettingsFile + ".tmp";
>>>>>>> fac063b6

        try
        {
            await using (FileStream stream = File.Create(tempFile))
            {
<<<<<<< HEAD
                await JsonSerializer.SerializeAsync(stream, animationSettings, SerializerOptions).ConfigureAwait(false);
            }

            File.Copy(tempFile, _animationSettingsFile, overwrite: true);
            _animationSettings = animationSettings;
=======
                await JsonSerializer.SerializeAsync(stream, settings, SerializerOptions).ConfigureAwait(false);
            }

            File.Copy(tempFile, _treeViewSettingsFile, overwrite: true);
            _currentTreeViewSettings = settings;
            _isTreeViewSettingsLoaded = true;
>>>>>>> fac063b6
        }
        finally
        {
            if (File.Exists(tempFile))
            {
                try
                {
                    File.Delete(tempFile);
                }
                catch
                {
                    // Ignored: temp file cleanup best effort.
                }
            }
        }
    }
<<<<<<< HEAD

    /// <summary>
    /// Creates backup copies of all settings files (T080: Enhanced backup system)
    /// </summary>
    public async Task CreateBackupAsync()
    {
        await _gate.WaitAsync().ConfigureAwait(false);
        try
        {
            var timestamp = DateTime.UtcNow.ToString("yyyyMMdd-HHmmss");
            
            if (File.Exists(_settingsFile))
                File.Copy(_settingsFile, $"{_settingsFile}.backup-{timestamp}", overwrite: true);
            
            if (File.Exists(_themeSettingsFile))
                File.Copy(_themeSettingsFile, $"{_themeSettingsFile}.backup-{timestamp}", overwrite: true);
            
            if (File.Exists(_uiStateFile))
                File.Copy(_uiStateFile, $"{_uiStateFile}.backup-{timestamp}", overwrite: true);
            
            if (File.Exists(_animationSettingsFile))
                File.Copy(_animationSettingsFile, $"{_animationSettingsFile}.backup-{timestamp}", overwrite: true);
            
            // Clean up old backups (keep last 5)
            CleanupOldBackups();
        }
        finally
        {
            _gate.Release();
        }
    }

    /// <summary>
    /// Restores settings from the most recent backup (T080).
    /// </summary>
    public async Task<bool> RestoreFromBackupAsync()
    {
        await _gate.WaitAsync().ConfigureAwait(false);
        try
        {
            var settingsDir = Path.GetDirectoryName(_settingsFile);
            if (settingsDir == null) return false;

            var backupFiles = Directory.GetFiles(settingsDir, "*.backup-*");
            if (backupFiles.Length == 0) return false;

            // Find most recent backup
            Array.Sort(backupFiles);
            var mostRecent = backupFiles[^1];
            var timestamp = mostRecent.Split(".backup-")[^1];

            // Restore all settings files from that backup
            RestoreFile($"{_settingsFile}.backup-{timestamp}", _settingsFile);
            RestoreFile($"{_themeSettingsFile}.backup-{timestamp}", _themeSettingsFile);
            RestoreFile($"{_uiStateFile}.backup-{timestamp}", _uiStateFile);
            RestoreFile($"{_animationSettingsFile}.backup-{timestamp}", _animationSettingsFile);

            // Clear cached settings to force reload
            _isLoaded = false;
            _themeConfiguration = null;
            _uiState = null;
            _animationSettings = null;

            return true;
        }
        catch
        {
            return false;
        }
        finally
        {
            _gate.Release();
        }
    }

    /// <summary>
    /// Resets all settings to factory defaults (T080).
    /// </summary>
    public async Task ResetToFactoryDefaultsAsync()
    {
        await _gate.WaitAsync().ConfigureAwait(false);
        try
        {
            // Create backup before reset
            await CreateBackupAsync();

            // Delete all settings files
            if (File.Exists(_settingsFile)) File.Delete(_settingsFile);
            if (File.Exists(_themeSettingsFile)) File.Delete(_themeSettingsFile);
            if (File.Exists(_uiStateFile)) File.Delete(_uiStateFile);
            if (File.Exists(_animationSettingsFile)) File.Delete(_animationSettingsFile);

            // Reset in-memory state
            _currentSettings = ViewerSettings.Default();
            _themeConfiguration = new ThemeConfiguration();
            _uiState = UIState.CreateDefault();
            _animationSettings = AnimationSettings.CreateDefault();
            _isLoaded = false;

            // Save factory defaults
            await PersistAsync(_currentSettings);
            await PersistThemeConfigurationAsync(_themeConfiguration);
            await PersistUIStateAsync(_uiState);
            await PersistAnimationSettingsAsync(_animationSettings);
        }
        finally
        {
            _gate.Release();
        }
    }

    /// <summary>
    /// Detects if a settings file is corrupted (T080).
    /// </summary>
    private static bool IsFileCorrupted(string filePath)
    {
        if (!File.Exists(filePath)) return false;

        try
        {
            var content = File.ReadAllText(filePath);
            // Basic corruption checks
            if (string.IsNullOrWhiteSpace(content)) return true;
            if (!content.TrimStart().StartsWith("{")) return true;
            if (!content.TrimEnd().EndsWith("}")) return true;
            
            // Try to parse as JSON
            using var doc = JsonDocument.Parse(content);
            return false;
        }
        catch
        {
            return true;
        }
    }

    /// <summary>
    /// Cleans up old backup files, keeping only the most recent 5 (T080).
    /// </summary>
    private void CleanupOldBackups()
    {
        try
        {
            var settingsDir = Path.GetDirectoryName(_settingsFile);
            if (settingsDir == null) return;

            var backupFiles = Directory.GetFiles(settingsDir, "*.backup-*");
            if (backupFiles.Length <= 5) return;

            Array.Sort(backupFiles);
            
            // Delete all but the 5 most recent
            for (int i = 0; i < backupFiles.Length - 5; i++)
            {
                try
                {
                    File.Delete(backupFiles[i]);
                }
                catch
                {
                    // Ignore cleanup failures
                }
            }
        }
        catch
        {
            // Ignore cleanup failures
        }
    }

    /// <summary>
    /// Restores a single file from backup (T080).
    /// </summary>
    private static void RestoreFile(string backupPath, string targetPath)
    {
        if (File.Exists(backupPath))
        {
            File.Copy(backupPath, targetPath, overwrite: true);
        }
    }
=======
>>>>>>> fac063b6
}

public record ViewerSettings(
    string Theme,
    string StartFile,
    bool AutoReload,
    bool ShowFileTree,
    LastSessionData? LastSession = null)
{
    public static ViewerSettings Default() => new("system", "readme", true, true);
}

public record LastSessionData(
    string[] OpenDocuments,
    int ActiveTabIndex,
    string? LastFolderRoot = null);<|MERGE_RESOLUTION|>--- conflicted
+++ resolved
@@ -26,7 +26,6 @@
     };
 
     private readonly string _settingsFile;
-<<<<<<< HEAD
     private readonly string _themeSettingsFile;
     private readonly string _uiStateFile;
     private readonly string _animationSettingsFile;
@@ -35,12 +34,6 @@
     private ThemeConfiguration? _themeConfiguration;
     private UIState? _uiState;
     private AnimationSettings? _animationSettings;
-=======
-    private readonly string _treeViewSettingsFile;
-    private readonly SemaphoreSlim _gate = new(1, 1);
-    private ViewerSettings _currentSettings = ViewerSettings.Default();
-    private TreeViewSettings _currentTreeViewSettings = new();
->>>>>>> fac063b6
     private bool _isLoaded;
     private bool _isTreeViewSettingsLoaded;
 
@@ -49,13 +42,9 @@
         string root = Path.Combine(Environment.GetFolderPath(Environment.SpecialFolder.LocalApplicationData), "MarkRead");
         Directory.CreateDirectory(root);
         _settingsFile = Path.Combine(root, "settings.json");
-<<<<<<< HEAD
         _themeSettingsFile = Path.Combine(root, "theme-settings.json");
         _uiStateFile = Path.Combine(root, "ui-state.json");
         _animationSettingsFile = Path.Combine(root, "animation-settings.json");
-=======
-        _treeViewSettingsFile = Path.Combine(root, "treeview-settings.json");
->>>>>>> fac063b6
     }
 
     public async Task<ViewerSettings> LoadAsync()
@@ -166,24 +155,16 @@
         }
     }
 
-<<<<<<< HEAD
     // Theme Configuration Management
 
     /// <summary>
     /// Loads theme configuration from disk (T080: Enhanced with corruption detection)
     /// </summary>
     public async Task<ThemeConfiguration> LoadThemeConfigurationAsync()
-=======
-    /// <summary>
-    /// T046: Loads TreeViewSettings from disk.
-    /// </summary>
-    public async Task<TreeViewSettings> LoadTreeViewSettingsAsync()
->>>>>>> fac063b6
-    {
-        await _gate.WaitAsync().ConfigureAwait(false);
-        try
-        {
-<<<<<<< HEAD
+    {
+        await _gate.WaitAsync().ConfigureAwait(false);
+        try
+        {
             if (_themeConfiguration != null)
                 return _themeConfiguration;
 
@@ -221,69 +202,29 @@
         catch (IOException)
         {
             return _themeConfiguration ?? new ThemeConfiguration();
-=======
-            if (_isTreeViewSettingsLoaded)
-            {
-                return _currentTreeViewSettings;
-            }
-
-            if (!File.Exists(_treeViewSettingsFile))
-            {
-                _currentTreeViewSettings = new TreeViewSettings();
-                _isTreeViewSettingsLoaded = true;
-                return _currentTreeViewSettings;
-            }
-
-            await using FileStream stream = File.OpenRead(_treeViewSettingsFile);
-            var loaded = await JsonSerializer.DeserializeAsync<TreeViewSettings>(stream).ConfigureAwait(false);
-            _currentTreeViewSettings = loaded ?? new TreeViewSettings();
-            _isTreeViewSettingsLoaded = true;
-            return _currentTreeViewSettings;
-        }
-        catch (JsonException)
-        {
-            _currentTreeViewSettings = new TreeViewSettings();
-            _isTreeViewSettingsLoaded = true;
-            return _currentTreeViewSettings;
-        }
-        catch (IOException)
-        {
-            return _currentTreeViewSettings;
->>>>>>> fac063b6
-        }
-        finally
-        {
-            _gate.Release();
-        }
-    }
-
-    /// <summary>
-<<<<<<< HEAD
+        }
+        finally
+        {
+            _gate.Release();
+        }
+    }
+
+    /// <summary>
     /// Saves theme configuration to disk
     /// </summary>
     public async Task SaveThemeConfigurationAsync(ThemeConfiguration themeConfig)
-=======
-    /// T046: Saves TreeViewSettings to disk.
-    /// </summary>
-    public async Task SaveTreeViewSettingsAsync(TreeViewSettings settings)
->>>>>>> fac063b6
-    {
-        await _gate.WaitAsync().ConfigureAwait(false);
-        try
-        {
-<<<<<<< HEAD
+    {
+        await _gate.WaitAsync().ConfigureAwait(false);
+        try
+        {
             await PersistThemeConfigurationAsync(themeConfig).ConfigureAwait(false);
-=======
-            await PersistTreeViewSettingsAsync(settings).ConfigureAwait(false);
->>>>>>> fac063b6
-        }
-        finally
-        {
-            _gate.Release();
-        }
-    }
-
-<<<<<<< HEAD
+        }
+        finally
+        {
+            _gate.Release();
+        }
+    }
+
     private async Task PersistThemeConfigurationAsync(ThemeConfiguration themeConfig)
     {
         var tempFile = _themeSettingsFile + ".tmp";
@@ -461,64 +402,26 @@
         try
         {
             await PersistAnimationSettingsAsync(animationSettings).ConfigureAwait(false);
-=======
-    /// <summary>
-    /// T046: Updates TreeViewSettings using an updater function.
-    /// </summary>
-    public async Task<TreeViewSettings> UpdateTreeViewSettingsAsync(Func<TreeViewSettings, TreeViewSettings> updater)
-    {
-        if (updater is null)
-        {
-            throw new ArgumentNullException(nameof(updater));
-        }
-
-        await _gate.WaitAsync().ConfigureAwait(false);
-        try
-        {
-            if (!_isTreeViewSettingsLoaded)
-            {
-                await LoadTreeViewSettingsAsync().ConfigureAwait(false);
-            }
-
-            var updated = updater(_currentTreeViewSettings);
-            await PersistTreeViewSettingsAsync(updated).ConfigureAwait(false);
-            return _currentTreeViewSettings;
->>>>>>> fac063b6
-        }
-        finally
-        {
-            _gate.Release();
-        }
-    }
-
-<<<<<<< HEAD
+        }
+        finally
+        {
+            _gate.Release();
+        }
+    }
+
     private async Task PersistAnimationSettingsAsync(AnimationSettings animationSettings)
     {
         var tempFile = _animationSettingsFile + ".tmp";
-=======
-    private async Task PersistTreeViewSettingsAsync(TreeViewSettings settings)
-    {
-        var tempFile = _treeViewSettingsFile + ".tmp";
->>>>>>> fac063b6
 
         try
         {
             await using (FileStream stream = File.Create(tempFile))
             {
-<<<<<<< HEAD
                 await JsonSerializer.SerializeAsync(stream, animationSettings, SerializerOptions).ConfigureAwait(false);
             }
 
             File.Copy(tempFile, _animationSettingsFile, overwrite: true);
             _animationSettings = animationSettings;
-=======
-                await JsonSerializer.SerializeAsync(stream, settings, SerializerOptions).ConfigureAwait(false);
-            }
-
-            File.Copy(tempFile, _treeViewSettingsFile, overwrite: true);
-            _currentTreeViewSettings = settings;
-            _isTreeViewSettingsLoaded = true;
->>>>>>> fac063b6
         }
         finally
         {
@@ -535,7 +438,6 @@
             }
         }
     }
-<<<<<<< HEAD
 
     /// <summary>
     /// Creates backup copies of all settings files (T080: Enhanced backup system)
@@ -716,8 +618,6 @@
             File.Copy(backupPath, targetPath, overwrite: true);
         }
     }
-=======
->>>>>>> fac063b6
 }
 
 public record ViewerSettings(
