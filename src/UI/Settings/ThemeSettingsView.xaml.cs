using System;
using System.Windows;
using MarkRead.App;
using MarkRead.App.Services;
using MarkRead.Services;

namespace MarkRead.UI.Settings;

/// <summary>
/// Theme settings dialog to choose system/dark/light mode and other preferences.
/// </summary>
public partial class ThemeSettingsView : Window
{
    private readonly SettingsService _settingsService;
    private ViewerSettings _currentSettings;
<<<<<<< HEAD
    private readonly IThemeService _themeService;
=======
    private TreeViewSettings _currentTreeViewSettings = new();
>>>>>>> fac063b6

    public ThemeSettingsView(SettingsService settingsService, ViewerSettings currentSettings)
    {
        _settingsService = settingsService ?? throw new ArgumentNullException(nameof(settingsService));
        _currentSettings = currentSettings ?? throw new ArgumentNullException(nameof(currentSettings));
        if (System.Windows.Application.Current is not App.App app || app.ThemeService is null)
        {
            throw new InvalidOperationException("Theme service not available");
        }

        _themeService = app.ThemeService;
        
        InitializeComponent();
        LoadCurrentSettings();
    }

    private async void LoadCurrentSettings()
    {
        // Set theme radio buttons
        switch (_currentSettings.Theme.ToLowerInvariant())
        {
            case "dark":
                DarkThemeRadio.IsChecked = true;
                break;
            case "light":
                LightThemeRadio.IsChecked = true;
                break;
            default:
                SystemThemeRadio.IsChecked = true;
                break;
        }

        // Set other checkboxes
        AutoReloadCheckBox.IsChecked = _currentSettings.AutoReload;
        ShowFileTreeCheckBox.IsChecked = _currentSettings.ShowFileTree;

        // T055: Load TreeView settings
        _currentTreeViewSettings = await _settingsService.LoadTreeViewSettingsAsync();
        TreeViewDefaultVisibleCheckBox.IsChecked = _currentTreeViewSettings.DefaultVisible;
    }

    private async void ThemeRadio_Checked(object sender, RoutedEventArgs e)
    {
        // Apply theme immediately for preview
        if (!IsLoaded) return;

        var theme = GetSelectedTheme();
        await _themeService.ApplyTheme(theme);
    }

    private async void OkButton_Click(object sender, RoutedEventArgs e)
    {
        try
        {
            // Get selected theme
            string themeValue = "system";
            if (DarkThemeRadio.IsChecked == true)
                themeValue = "dark";
            else if (LightThemeRadio.IsChecked == true)
                themeValue = "light";

            // Create updated settings
            var updatedSettings = _currentSettings with
            {
                Theme = themeValue,
                AutoReload = AutoReloadCheckBox.IsChecked == true,
                ShowFileTree = ShowFileTreeCheckBox.IsChecked == true
            };

            // Persist theme selection through theme service to ensure resources stay synchronized
            await _themeService.ApplyTheme(GetThemeType(themeValue));

            // Persist to disk
            await _settingsService.SaveAsync(updatedSettings);

            // T055: Save TreeView settings
            var updatedTreeViewSettings = new TreeViewSettings
            {
                DefaultVisible = TreeViewDefaultVisibleCheckBox.IsChecked == true,
                PerFolderSettings = _currentTreeViewSettings.PerFolderSettings // Preserve per-folder settings
            };
            await _settingsService.SaveTreeViewSettingsAsync(updatedTreeViewSettings);

            DialogResult = true;
            Close();
        }
        catch (Exception ex)
        {
            System.Windows.MessageBox.Show(
                $"Failed to save settings: {ex.Message}",
                "Error",
                MessageBoxButton.OK,
                MessageBoxImage.Error);
        }
    }

    private async void CancelButton_Click(object sender, RoutedEventArgs e)
    {
        // Restore original theme
        var originalTheme = GetThemeType(_currentSettings.Theme);
        await _themeService.ApplyTheme(originalTheme);

        DialogResult = false;
        Close();
    }

    private ThemeType GetSelectedTheme()
    {
        if (DarkThemeRadio.IsChecked == true)
        {
            return ThemeType.Dark;
        }

        if (LightThemeRadio.IsChecked == true)
        {
            return ThemeType.Light;
        }

        return ThemeType.System;
    }

    private static ThemeType GetThemeType(string? themeValue)
    {
        return themeValue?.ToLowerInvariant() switch
        {
            "dark" => ThemeType.Dark,
            "light" => ThemeType.Light,
            _ => ThemeType.System
        };
    }
}<|MERGE_RESOLUTION|>--- conflicted
+++ resolved
@@ -13,11 +13,7 @@
 {
     private readonly SettingsService _settingsService;
     private ViewerSettings _currentSettings;
-<<<<<<< HEAD
     private readonly IThemeService _themeService;
-=======
-    private TreeViewSettings _currentTreeViewSettings = new();
->>>>>>> fac063b6
 
     public ThemeSettingsView(SettingsService settingsService, ViewerSettings currentSettings)
     {
